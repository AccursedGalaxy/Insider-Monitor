package main

import (
	"flag"
	"fmt"
	"log"
	"os"
	"os/signal"
	"strings"
	"syscall"
	"time"

	"github.com/accursedgalaxy/insider-monitor/internal/alerts"
	"github.com/accursedgalaxy/insider-monitor/internal/config"
	"github.com/accursedgalaxy/insider-monitor/internal/monitor"
	"github.com/accursedgalaxy/insider-monitor/internal/storage"
	"github.com/accursedgalaxy/insider-monitor/internal/web"
	"github.com/joho/godotenv"
)

// WalletScanner interface defines the contract for wallet monitoring
type WalletScanner interface {
	ScanAllWallets() (map[string]*monitor.WalletData, error)
}

func main() {
	// Load .env file if it exists
	godotenv.Load()

	testMode := flag.Bool("test", false, "Run in test mode with accelerated scanning")
	configPath := flag.String("config", "config.json", "Path to configuration file")
	webMode := flag.Bool("web", false, "Run with web UI")
	webPort := flag.Int("port", 8080, "Port for web UI (when --web is used)")
	flag.Parse()

	// Load configuration
	var cfg *config.Config
	var err error

	if *testMode {
		cfg = config.GetTestConfig()
		log.Println("Running in test mode with 5-second scan interval")
	} else {
		cfg, err = config.LoadConfig(*configPath)
		if err != nil {
			log.Fatalf("failed to load config: %v", err)
		}
	}

	if err := cfg.Validate(); err != nil {
		log.Fatalf("invalid configuration: %v", err)
	}

	// Initialize scanner
	var scanner WalletScanner
	if *testMode {
		scanner = monitor.NewMockWalletMonitor()
	} else {
		scanner, err = monitor.NewWalletMonitor(cfg.NetworkURL, cfg.Wallets, &cfg.Scan)
		if err != nil {
			log.Fatalf("failed to create wallet monitor: %v", err)
		}
	}

	// Initialize alerter
	var alerter alerts.Alerter
	if cfg.Discord.Enabled {
		alerter = alerts.NewDiscordAlerter(cfg.Discord.WebhookURL, cfg.Discord.ChannelID)
		log.Println("Discord alerts enabled")
	} else {
		alerter = &alerts.ConsoleAlerter{}
		log.Println("Console alerts enabled")
	}

	// Parse the scan interval
	scanInterval, err := time.ParseDuration(cfg.ScanInterval)
	if err != nil {
		log.Printf("invalid scan interval '%s', using default of 1 minute", cfg.ScanInterval)
		scanInterval = time.Minute
	}

	// Initialize storage
	storage := storage.New("./data")

	// If web mode, start the web server
	if *webMode {
		log.Printf("Starting web UI on port %d", *webPort)

		// Start the web server in a goroutine
		go func() {
			walletMonitor, ok := scanner.(*monitor.WalletMonitor)
			if !ok {
				log.Fatalf("Web mode requires the real wallet monitor, not a mock")
			}

			webServer := web.NewServer(cfg, walletMonitor, storage, *webPort)
			if err := webServer.Start(); err != nil {
				log.Fatalf("Failed to start web server: %v", err)
			}
		}()
	}

	// Start the monitor
	runMonitor(scanner, alerter, cfg, scanInterval, storage)
}

func runMonitor(scanner WalletScanner, alerter alerts.Alerter, cfg *config.Config, scanInterval time.Duration, storage *storage.Storage) {
	// Create buffered channels for graceful shutdown
	interrupt := make(chan os.Signal, 1)
	done := make(chan bool, 1)
	signal.Notify(interrupt, os.Interrupt, syscall.SIGTERM)

	// Track connection state
	var lastSuccessfulScan time.Time
	var connectionLost bool

	// Define maximum allowed time between successful scans
	maxTimeBetweenScans := scanInterval * 3

	// Initialize previousData from storage at startup
	var previousData map[string]*monitor.WalletData
	if savedData, err := storage.LoadWalletData(); err == nil {
		previousData = savedData
		log.Println("Loaded previous wallet data from storage")
	} else {
		log.Printf("Warning: Could not load previous data: %v. Will initialize after first scan.", err)
		previousData = make(map[string]*monitor.WalletData)
	}

<<<<<<< HEAD
	// Set up timer for regular scans
	ticker := time.NewTicker(scanInterval)
=======
	// Perform initial scan immediately
	log.Println("Performing initial wallet scan...")
	initialResults, err := scanner.ScanAllWallets()
	if err != nil {
		log.Printf("Warning: initial scan had errors: %v", err)
	} else {
		if err := storage.SaveWalletData(initialResults); err != nil {
			log.Printf("Error saving initial data: %v", err)
		}
		lastSuccessfulScan = time.Now()
		log.Printf("Initial scan complete. Found data for %d wallets", len(initialResults))
		scanner.(*monitor.WalletMonitor).DisplayWalletOverview(initialResults)
	}
>>>>>>> a08e5503

	// Monitor loop
	go func() {
		// Run initial scan
		log.Println("Running initial wallet scan...")
		if latestData, err := runScan(scanner, alerter, previousData, cfg); err == nil {
			previousData = latestData
			if err := storage.SaveWalletData(latestData); err != nil {
				log.Printf("Warning: Failed to save wallet data: %v", err)
			}
			lastSuccessfulScan = time.Now()
			connectionLost = false
		} else {
			log.Printf("Initial scan failed: %v", err)
			connectionLost = true
		}

		// Regular scan loop
		for {
			select {
			case <-ticker.C:
				if latestData, err := runScan(scanner, alerter, previousData, cfg); err == nil {
					// Successful scan
					previousData = latestData
					if err := storage.SaveWalletData(latestData); err != nil {
						log.Printf("Warning: Failed to save wallet data: %v", err)
					}
					lastSuccessfulScan = time.Now()

					// Handle reconnection
					if connectionLost {
						log.Println("Connection restored. Monitoring resumed.")
						connectionLost = false
					}
				} else {
					// Failed scan
					log.Printf("Scan failed: %v", err)

					// Check if connection has been lost for too long
					if !connectionLost && time.Since(lastSuccessfulScan) > maxTimeBetweenScans {
						log.Println("Connection appears to be lost. Will continue retrying.")
						connectionLost = true
					}
				}
<<<<<<< HEAD
=======
				previousData = newResults

				// Display wallet overview
				scanner.(*monitor.WalletMonitor).DisplayWalletOverview(newResults)

>>>>>>> a08e5503
			case <-done:
				return
			}
		}
	}()

	// Wait for interrupt signal
	<-interrupt
	log.Println("Shutting down gracefully...")
	ticker.Stop()
	done <- true
	log.Println("Shutdown complete.")
}

func runScan(scanner WalletScanner, alerter alerts.Alerter, previousData map[string]*monitor.WalletData, cfg *config.Config) (map[string]*monitor.WalletData, error) {
	log.Println("Scanning wallets...")
	latestData, err := scanner.ScanAllWallets()
	if err != nil {
		return nil, fmt.Errorf("wallet scan failed: %w", err)
	}

	// Check for changes and send alerts
	for address, walletData := range latestData {
		previousWallet, exists := previousData[address]
		if !exists {
			// First time seeing this wallet, don't alert
			log.Printf("New wallet detected: %s", address)
			continue
		}

		// Compare token accounts
		for mint, tokenAccount := range walletData.TokenAccounts {
			// Skip if token is in the ignore list
			if contains(cfg.Alerts.IgnoreTokens, mint) {
				continue
			}

			// Skip if balance is below minimum threshold
			if float64(tokenAccount.Balance) < cfg.Alerts.MinimumBalance {
				continue
			}

			previousToken, existed := previousWallet.TokenAccounts[mint]

			if !existed {
				// New token detected
				sendTokenAlert(alerter, address, mint, 0, tokenAccount.Balance, tokenAccount.Symbol, "NEW_TOKEN", cfg)
				continue
			}

			// Skip if no change in balance
			if previousToken.Balance == tokenAccount.Balance {
				continue
			}

			// Calculate percentage change
			var percentChange float64
			if previousToken.Balance > 0 {
				percentChange = float64(tokenAccount.Balance-previousToken.Balance) / float64(previousToken.Balance)
			} else if tokenAccount.Balance > 0 {
				percentChange = 1.0 // 100% increase from zero
			} else {
				percentChange = 0.0
			}

			// If change exceeds the significant threshold, send an alert
			if absFloat(percentChange) >= cfg.Alerts.SignificantChange {
				changeType := "INCREASE"
				if percentChange < 0 {
					changeType = "DECREASE"
				}
				sendTokenAlert(alerter, address, mint, previousToken.Balance, tokenAccount.Balance, tokenAccount.Symbol, changeType, cfg)
			}
		}

		// Check for removed tokens (tokens that existed before but not now)
		for mint, previousToken := range previousWallet.TokenAccounts {
			// Skip if token is in the ignore list
			if contains(cfg.Alerts.IgnoreTokens, mint) {
				continue
			}

			// Skip if balance is below minimum threshold
			if float64(previousToken.Balance) < cfg.Alerts.MinimumBalance {
				continue
			}

			if _, exists := walletData.TokenAccounts[mint]; !exists {
				// Token no longer exists in the wallet
				sendTokenAlert(alerter, address, mint, previousToken.Balance, 0, previousToken.Symbol, "REMOVED", cfg)
			}
		}
	}

	return latestData, nil
}

func sendTokenAlert(alerter alerts.Alerter, walletAddress, tokenMint string, oldBalance, newBalance uint64, symbol string, changeType string, cfg *config.Config) {
	var message string
	var level alerts.AlertLevel
	var absChange float64

	data := map[string]interface{}{
		"wallet_address": walletAddress,
		"token_mint":     tokenMint,
		"old_balance":    oldBalance,
		"new_balance":    newBalance,
		"token_symbol":   symbol,
	}

	if changeType == "NEW_TOKEN" {
		message = fmt.Sprintf("New token %s (%s) detected in wallet with balance %d", symbol, tokenMint, newBalance)
		level = alerts.Info
	} else if changeType == "REMOVED" {
		message = fmt.Sprintf("Token %s (%s) removed from wallet (previous balance: %d)", symbol, tokenMint, oldBalance)
		level = alerts.Warning
	} else {
		// Calculate percentage change for increase/decrease
		var percentChange float64
		if oldBalance > 0 {
			percentChange = float64(newBalance-oldBalance) / float64(oldBalance)
			absChange = absFloat(percentChange)
		} else {
			percentChange = 1.0
			absChange = 1.0
		}

		// Set alert level based on magnitude of change
		if absChange >= cfg.Alerts.SignificantChange*5 {
			level = alerts.Critical
		} else if absChange >= cfg.Alerts.SignificantChange*2 {
			level = alerts.Warning
		} else {
			level = alerts.Info
		}

		// Create message
		percentStr := fmt.Sprintf("%.1f%%", percentChange*100)
		if percentChange > 0 {
			percentStr = "+" + percentStr
		}

		message = fmt.Sprintf("Token %s (%s) balance %s by %s from %d to %d", symbol, tokenMint, strings.ToLower(changeType), percentStr, oldBalance, newBalance)
	}

	// Send the alert
	alert := alerts.Alert{
		Timestamp:     time.Now(),
		WalletAddress: walletAddress,
		TokenMint:     tokenMint,
		AlertType:     changeType,
		Message:       message,
		Level:         level,
		Data:          data,
	}

	if err := alerter.SendAlert(alert); err != nil {
		log.Printf("Failed to send alert: %v", err)
	}
}

func contains(slice []string, item string) bool {
	for _, s := range slice {
		if s == item {
			return true
		}
	}
	return false
}

func absFloat(x float64) float64 {
	if x < 0 {
		return -x
	}
	return x
}<|MERGE_RESOLUTION|>--- conflicted
+++ resolved
@@ -56,7 +56,7 @@
 	if *testMode {
 		scanner = monitor.NewMockWalletMonitor()
 	} else {
-		scanner, err = monitor.NewWalletMonitor(cfg.NetworkURL, cfg.Wallets, &cfg.Scan)
+		scanner, err = monitor.NewWalletMonitor(cfg.NetworkURL, cfg.Wallets)
 		if err != nil {
 			log.Fatalf("failed to create wallet monitor: %v", err)
 		}
@@ -127,24 +127,8 @@
 		previousData = make(map[string]*monitor.WalletData)
 	}
 
-<<<<<<< HEAD
 	// Set up timer for regular scans
 	ticker := time.NewTicker(scanInterval)
-=======
-	// Perform initial scan immediately
-	log.Println("Performing initial wallet scan...")
-	initialResults, err := scanner.ScanAllWallets()
-	if err != nil {
-		log.Printf("Warning: initial scan had errors: %v", err)
-	} else {
-		if err := storage.SaveWalletData(initialResults); err != nil {
-			log.Printf("Error saving initial data: %v", err)
-		}
-		lastSuccessfulScan = time.Now()
-		log.Printf("Initial scan complete. Found data for %d wallets", len(initialResults))
-		scanner.(*monitor.WalletMonitor).DisplayWalletOverview(initialResults)
-	}
->>>>>>> a08e5503
 
 	// Monitor loop
 	go func() {
@@ -189,14 +173,6 @@
 						connectionLost = true
 					}
 				}
-<<<<<<< HEAD
-=======
-				previousData = newResults
-
-				// Display wallet overview
-				scanner.(*monitor.WalletMonitor).DisplayWalletOverview(newResults)
-
->>>>>>> a08e5503
 			case <-done:
 				return
 			}
