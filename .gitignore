# Binaries and build output
/bin/
/dist/
*.exe
*.exe~
*.dll
*.so
*.dylib

# Test binary, built with `go test -c`
*.test

# Output of the go coverage tool
*.out

# Dependency directories
vendor/

# IDE specific files
.idea/
.vscode/
*.swp
*.swo

# Application specific
/data/
config.json
*.log

# OS specific
.DS_Store
Thumbs.db

<<<<<<< HEAD

.cache/
=======
# Enviroment
.env
>>>>>>> a08e5503
<|MERGE_RESOLUTION|>--- conflicted
+++ resolved
@@ -31,10 +31,7 @@
 .DS_Store
 Thumbs.db
 
-<<<<<<< HEAD
+.cache/
 
-.cache/
-=======
 # Enviroment
-.env
->>>>>>> a08e5503
+.env