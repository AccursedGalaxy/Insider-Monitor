--- conflicted
+++ resolved
@@ -13,7 +13,6 @@
 )
 
 type Config struct {
-<<<<<<< HEAD
 	NetworkURL   string   `json:"network_url"`
 	Wallets      []string `json:"wallets"`
 	ScanInterval string   `json:"scan_interval"`
@@ -29,14 +28,6 @@
 	} `json:"discord"`
 	mu       sync.RWMutex `json:"-"` // Exclude from JSON
 	filepath string       `json:"-"` // Exclude from JSON
-=======
-	NetworkURL   string        `json:"network_url"`
-	Wallets      []string      `json:"wallets"`
-	ScanInterval string        `json:"scan_interval"`
-	Alerts       AlertConfig   `json:"alerts"`
-	Discord      DiscordConfig `json:"discord"`
-	Scan         ScanConfig    `json:"scan"`
->>>>>>> a08e5503
 }
 
 type AlertConfig struct {
