--- conflicted
+++ resolved
@@ -4,25 +4,16 @@
 	"context"
 	"fmt"
 	"log"
-<<<<<<< HEAD
-=======
-	"math"
-	"os"
-	"sort"
->>>>>>> a08e5503
 	"strings"
 	"sync"
 	"time"
 
-	"github.com/accursedgalaxy/insider-monitor/internal/config"
-	"github.com/accursedgalaxy/insider-monitor/internal/price"
 	bin "github.com/gagliardetto/binary"
+
 	"github.com/gagliardetto/solana-go"
 	"github.com/gagliardetto/solana-go/programs/token"
 	"github.com/gagliardetto/solana-go/rpc"
-	"github.com/olekukonko/tablewriter"
-	"golang.org/x/text/language"
-	"golang.org/x/text/message"
+	"golang.org/x/time/rate"
 )
 
 type WalletMonitor struct {
@@ -30,7 +21,6 @@
 	wallets      []solana.PublicKey
 	networkURL   string
 	isConnected  bool
-<<<<<<< HEAD
 	mu           sync.RWMutex
 	ticker       *time.Ticker
 	scanInterval time.Duration
@@ -38,16 +28,12 @@
 	config       struct {
 		NetworkURL string
 	}
-=======
-	scanConfig   *config.ScanConfig
-	priceService *price.JupiterPrice
->>>>>>> a08e5503
-}
-
-func NewWalletMonitor(networkURL string, wallets []string, scanConfig *config.ScanConfig) (*WalletMonitor, error) {
+}
+
+func NewWalletMonitor(networkURL string, wallets []string) (*WalletMonitor, error) {
 	client := rpc.NewWithCustomRPCClient(rpc.NewWithLimiter(
 		networkURL,
-		4,
+		rate.Every(time.Second/4),
 		1,
 	))
 
@@ -62,23 +48,18 @@
 	}
 
 	return &WalletMonitor{
-		client:       client,
-		wallets:      pubKeys,
-		networkURL:   networkURL,
-		scanConfig:   scanConfig,
-		priceService: price.NewJupiterPrice(),
+		client:     client,
+		wallets:    pubKeys,
+		networkURL: networkURL,
 	}, nil
 }
 
 // Simplified TokenAccountInfo
 type TokenAccountInfo struct {
-	Balance         uint64    `json:"balance"`
-	LastUpdated     time.Time `json:"last_updated"`
-	Symbol          string    `json:"symbol"`
-	Decimals        uint8     `json:"decimals"`
-	USDPrice        float64   `json:"usd_price"`
-	USDValue        float64   `json:"usd_value"`
-	ConfidenceLevel string    `json:"confidence_level"`
+	Balance     uint64    `json:"balance"`
+	LastUpdated time.Time `json:"last_updated"`
+	Symbol      string    `json:"symbol"`
+	Decimals    uint8     `json:"decimals"`
 }
 
 // Simplified WalletData
@@ -136,61 +117,11 @@
 	return nil, fmt.Errorf("failed after %d retries: %w", maxRetries, lastErr)
 }
 
-// shouldIncludeToken determines if a token should be included based on scan configuration
-func (w *WalletMonitor) shouldIncludeToken(mint string) bool {
-	if w.scanConfig == nil {
-		return true // If no scan config, include everything
-	}
-
-	switch w.scanConfig.ScanMode {
-	case "whitelist":
-		// Only include tokens in the IncludeTokens list
-		for _, token := range w.scanConfig.IncludeTokens {
-			if strings.EqualFold(token, mint) {
-				return true
-			}
-		}
-		return false
-
-	case "blacklist":
-		// Include all tokens except those in ExcludeTokens list
-		for _, token := range w.scanConfig.ExcludeTokens {
-			if strings.EqualFold(token, mint) {
-				return false
-			}
-		}
-		return true
-
-	default: // "all" or any other value
-		return true
-	}
-}
-
 func (w *WalletMonitor) GetWalletData(wallet solana.PublicKey) (*WalletData, error) {
 	walletData := &WalletData{
 		WalletAddress: wallet.String(),
 		TokenAccounts: make(map[string]TokenAccountInfo),
 		LastScanned:   time.Now(),
-	}
-
-	// First get native SOL balance
-	balanceResult, err := w.client.GetBalance(
-		context.Background(),
-		wallet,
-		rpc.CommitmentFinalized,
-	)
-	if err != nil {
-		return nil, fmt.Errorf("failed to get SOL balance: %w", err)
-	}
-
-	// Add native SOL balance as a special token account
-	if balanceResult != nil && balanceResult.Value > 0 {
-		walletData.TokenAccounts["So11111111111111111111111111111111111111112"] = TokenAccountInfo{
-			Balance:     balanceResult.Value,
-			LastUpdated: time.Now(),
-			Symbol:      "SOL",
-			Decimals:    9,
-		}
 	}
 
 	// Use the retry version instead
@@ -208,21 +139,19 @@
 			continue
 		}
 
-		// Only include accounts with positive balance and that pass the filter
+		// Only include accounts with positive balance
 		if tokenAccount.Amount > 0 {
 			mint := tokenAccount.Mint.String()
-			if w.shouldIncludeToken(mint) {
-				walletData.TokenAccounts[mint] = TokenAccountInfo{
-					Balance:     tokenAccount.Amount,
-					LastUpdated: time.Now(),
-					Symbol:      mint[:8] + "...",
-					Decimals:    9,
-				}
-			}
-		}
-	}
-
-	log.Printf("Wallet %s: found %d token accounts (after filtering)", wallet.String(), len(walletData.TokenAccounts))
+			walletData.TokenAccounts[mint] = TokenAccountInfo{
+				Balance:     tokenAccount.Amount,
+				LastUpdated: time.Now(),
+				Symbol:      mint[:8] + "...",
+				Decimals:    9,
+			}
+		}
+	}
+
+	log.Printf("Wallet %s: found %d token accounts", wallet.String(), len(walletData.TokenAccounts))
 	return walletData, nil
 }
 
@@ -402,240 +331,13 @@
 		m.walletData = make(map[string]*WalletData)
 	}
 
-<<<<<<< HEAD
 	// Add wallet data entry
 	m.walletData[address] = &WalletData{
 		WalletAddress: address,
 		TokenAccounts: make(map[string]TokenAccountInfo),
 		LastScanned:   time.Time{},
-=======
-	// Convert to float64 and divide by 10^decimals
-	divisor := math.Pow(10, float64(decimals))
-	value := float64(amount) / divisor
-
-	// Format with appropriate decimal places based on size
-	switch {
-	case value >= 5000:
-		return fmt.Sprintf("%.2fM", value/1000)
-	case value >= 5:
-		return fmt.Sprintf("%.2fK", value)
-	default:
-		return fmt.Sprintf("%.4f", value)
-	}
-}
-
-// FormatWalletOverview returns a compact string representation of wallet holdings
-func FormatWalletOverview(data map[string]*WalletData) string {
-	var overview strings.Builder
-	overview.WriteString("\nWallet Holdings Overview:\n")
-	overview.WriteString("------------------------\n")
-
-	for _, wallet := range data {
-		overview.WriteString(fmt.Sprintf("📍 %s\n", wallet.WalletAddress))
-		if len(wallet.TokenAccounts) == 0 {
-			overview.WriteString("   No tokens found\n")
-			continue
-		}
-
-		// Convert map to slice for sorting
-		type tokenHolding struct {
-			symbol   string
-			balance  uint64
-			decimals uint8
-		}
-		holdings := make([]tokenHolding, 0, len(wallet.TokenAccounts))
-		for _, info := range wallet.TokenAccounts {
-			holdings = append(holdings, tokenHolding{
-				symbol:   info.Symbol,
-				balance:  info.Balance,
-				decimals: info.Decimals,
-			})
-		}
-
-		// Sort by balance (highest first)
-		sort.Slice(holdings, func(i, j int) bool {
-			return holdings[i].balance > holdings[j].balance
-		})
-
-		// Show top 5 holdings
-		maxDisplay := 5
-		if len(holdings) < maxDisplay {
-			maxDisplay = len(holdings)
-		}
-		for i := 0; i < maxDisplay; i++ {
-			balance := formatTokenAmount(holdings[i].balance, holdings[i].decimals)
-			overview.WriteString(fmt.Sprintf("   • %s: %s\n", holdings[i].symbol, balance))
-		}
-
-		// Show how many more tokens if any
-		remaining := len(holdings) - maxDisplay
-		if remaining > 0 {
-			overview.WriteString(fmt.Sprintf("   ... and %d more tokens\n", remaining))
-		}
-		overview.WriteString("\n")
-	}
-	return overview.String()
-}
-
-// Update FormatWalletOverview to include confidence indicators
-func formatTokenValue(value float64, confidence string) string {
-	var indicator string
-	switch strings.ToLower(confidence) {
-	case "high":
-		indicator = "✅"
-	case "medium":
-		indicator = "⚠️"
-	default:
-		indicator = "❓"
-	}
-
-	if value >= 1000000 {
-		return fmt.Sprintf(" ($%.2fM) %s", value/1000000, indicator)
-	} else if value >= 1000 {
-		return fmt.Sprintf(" ($%.2fK) %s", value/1000, indicator)
-	}
-	return fmt.Sprintf(" ($%.2f) %s", value, indicator)
-}
-
-// Add a struct to hold token data with USD value
-type tokenHolding struct {
-	Mint     string
-	Amount   float64
-	USDValue float64
-	Symbol   string
-}
-
-// Helper function to format large numbers with commas and proper decimals
-func formatLargeNumber(value float64) string {
-	p := message.NewPrinter(language.English)
-	if value >= 1_000_000_000 {
-		return p.Sprintf("%.2fB", value/1_000_000_000)
-	} else if value >= 1_000_000 {
-		return p.Sprintf("%.2fM", value/1_000_000)
-	} else if value >= 1_000 {
-		return p.Sprintf("%.2fK", value/1_000)
-	}
-	return p.Sprintf("%.2f", value)
-}
-
-func (m *WalletMonitor) DisplayWalletOverview(walletDataMap map[string]*WalletData) {
-	fmt.Println("\n🔍 Wallet Holdings Overview")
-	fmt.Println("=======================")
-
-	// Collect all unique mints
-	mints := make([]string, 0)
-	for _, walletData := range walletDataMap {
-		for mint := range walletData.TokenAccounts {
-			mints = append(mints, mint)
-		}
-	}
-
-	// Update prices for all tokens
-	if err := m.priceService.UpdatePrices(mints); err != nil {
-		log.Printf("Error updating prices: %v", err)
-	}
-
-	for _, wallet := range m.wallets {
-		fmt.Printf("\n📍 Wallet: %s\n", wallet.String())
-		walletData, exists := walletDataMap[wallet.String()]
-		if !exists {
-			continue
-		}
-
-		// Create the table
-		table := tablewriter.NewWriter(os.Stdout)
-		table.SetHeader([]string{"Token", "Balance", "USD Value", "Price"})
-		table.SetBorder(false)
-		table.SetColumnAlignment([]int{
-			tablewriter.ALIGN_LEFT,
-			tablewriter.ALIGN_RIGHT,
-			tablewriter.ALIGN_RIGHT,
-			tablewriter.ALIGN_RIGHT,
-		})
-		table.SetHeaderAlignment(tablewriter.ALIGN_LEFT)
-		table.SetColumnSeparator("│")
-		table.SetHeaderColor(
-			tablewriter.Colors{tablewriter.Bold, tablewriter.FgHiBlueColor},
-			tablewriter.Colors{tablewriter.Bold, tablewriter.FgHiBlueColor},
-			tablewriter.Colors{tablewriter.Bold, tablewriter.FgHiBlueColor},
-			tablewriter.Colors{tablewriter.Bold, tablewriter.FgHiBlueColor},
-		)
-
-		// Convert token holdings to slice for sorting
-		holdings := make([]tokenHolding, 0)
-		totalUSDValue := 0.0
-
-		for mint, info := range walletData.TokenAccounts {
-			// Get price data from Jupiter
-			priceData, exists := m.priceService.GetPrice(mint)
-
-			usdValue := 0.0
-			if exists {
-				// Convert balance to float considering decimals
-				actualAmount := float64(info.Balance) / math.Pow(10, float64(info.Decimals))
-				usdValue = actualAmount * priceData.Price
-			}
-
-			holdings = append(holdings, tokenHolding{
-				Mint:     mint,
-				Amount:   float64(info.Balance),
-				USDValue: usdValue,
-				Symbol:   info.Symbol,
-			})
-			totalUSDValue += usdValue
-		}
-
-		// Sort by USD value descending
-		sort.Slice(holdings, func(i, j int) bool {
-			return holdings[i].USDValue > holdings[j].USDValue
-		})
-
-		// Add rows to the table
-		p := message.NewPrinter(language.English)
-		for i := 0; i < min(10, len(holdings)); i++ {
-			holding := holdings[i]
-			actualAmount := holding.Amount / math.Pow(10, float64(9))
-			priceData, exists := m.priceService.GetPrice(holding.Mint)
-
-			var priceStr string
-			if exists {
-				priceStr = p.Sprintf("$%.4f", priceData.Price)
-			} else {
-				priceStr = "N/A"
-			}
-
-			table.Append([]string{
-				holding.Symbol,
-				formatLargeNumber(actualAmount),
-				p.Sprintf("$%s", formatLargeNumber(holding.USDValue)),
-				priceStr,
-			})
-		}
-
-		// Add a summary row
-		if len(holdings) > 10 {
-			table.Append([]string{
-				p.Sprintf("... and %d more", len(holdings)-10),
-				"",
-				"",
-				"",
-			})
-		}
-
-		// Add total value row
-		table.Append([]string{
-			"Total Value",
-			"",
-			p.Sprintf("$%s", formatLargeNumber(totalUSDValue)),
-			"",
-		})
-
-		table.Render()
->>>>>>> a08e5503
-	}
-}
-
-<<<<<<< HEAD
+	}
+
 	return nil
 }
 
@@ -657,12 +359,4 @@
 	if m.walletData != nil {
 		delete(m.walletData, address)
 	}
-=======
-// Helper function for min
-func min(a, b int) int {
-	if a < b {
-		return a
-	}
-	return b
->>>>>>> a08e5503
 }